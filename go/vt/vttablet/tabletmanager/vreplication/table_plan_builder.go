/*
Copyright 2019 The Vitess Authors.

Licensed under the Apache License, Version 2.0 (the "License");
you may not use this file except in compliance with the License.
You may obtain a copy of the License at

    http://www.apache.org/licenses/LICENSE-2.0

Unless required by applicable law or agreed to in writing, software
distributed under the License is distributed on an "AS IS" BASIS,
WITHOUT WARRANTIES OR CONDITIONS OF ANY KIND, either express or implied.
See the License for the specific language governing permissions and
limitations under the License.
*/

package vreplication

import (
	"fmt"
	"regexp"
	"sort"
	"strings"

	"vitess.io/vitess/go/sqltypes"
	"vitess.io/vitess/go/vt/binlog/binlogplayer"
	"vitess.io/vitess/go/vt/key"
	binlogdatapb "vitess.io/vitess/go/vt/proto/binlogdata"
	querypb "vitess.io/vitess/go/vt/proto/query"
	"vitess.io/vitess/go/vt/schema"
	"vitess.io/vitess/go/vt/sqlparser"
)

// This file contains just the builders for ReplicatorPlan and TablePlan.
// ReplicatorPlan and TablePlan are in replicator_plan.go.
// TODO(sougou): reorganize this in a better fashion.

// ExcludeStr is the filter value for excluding tables that match a rule.
// TODO(sougou): support this on vstreamer side also.
const ExcludeStr = "exclude"

// tablePlanBuilder contains the metadata needed for building a TablePlan.
type tablePlanBuilder struct {
	name       sqlparser.TableIdent
	sendSelect *sqlparser.Select
	// selColumns keeps track of the columns we want to pull from source.
	// If Lastpk is set, we compare this list against the table's pk and
	// add missing references.
	selColumns map[string]bool
	colExprs   []*colExpr
	onInsert   insertType
	pkCols     []*colExpr
	lastpk     *sqltypes.Result
	colInfos   []*ColumnInfo
	stats      *binlogplayer.Stats
}

// colExpr describes the processing to be performed to
// compute the value of one column of the target table.
type colExpr struct {
	colName sqlparser.ColIdent
	colType querypb.Type
	// operation==opExpr: full expression is set
	// operation==opCount: nothing is set.
	// operation==opSum: for 'sum(a)', expr is set to 'a'.
	operation operation
	// expr stores the expected field name from vstreamer and dictates
	// the generated bindvar names, like a_col or b_col.
	expr sqlparser.Expr
	// references contains all the column names referenced in the expression.
	references map[string]bool

	isGrouped  bool
	isPK       bool
	dataType   string
	columnType string
}

// operation is the opcode for the colExpr.
type operation int

// The following values are the various colExpr opcodes.
const (
	opExpr = operation(iota)
	opCount
	opSum
)

// insertType describes the type of insert statement to generate.
// Please refer to TestBuildPlayerPlan for examples.
type insertType int

// The following values are the various insert types.
const (
	// insertNormal is for normal selects without a group by, like
	// "select a+b as c from t".
	insertNormal = insertType(iota)
	// insertOnDup is for the more traditional grouped expressions, like
	// "select a, b, count(*) as c from t group by a". For statements
	// like these, "insert.. on duplicate key" statements will be generated
	// causing "b" to be updated to the latest value (last value wins).
	insertOnDup
	// insertIgnore is for special grouped expressions where all columns are
	// in the group by, like "select a, b, c from t group by a, b, c".
	// This generates "insert ignore" statements (first value wins).
	insertIgnore
)

// buildReplicatorPlan builds a ReplicatorPlan for the tables that match the filter.
// The filter is matched against the target schema. For every table matched,
// a table-specific rule is built to be sent to the source. We don't send the
// original rule to the source because it may not match the same tables as the
// target.
// colInfoMap specifies the list of primary key columns for each table.
// copyState is a map of tables that have not been fully copied yet.
// If a table is not present in copyState, then it has been fully copied. If so,
// all replication events are applied. The table still has to match a Filter.Rule.
// If it has a non-nil entry, then the value is the last primary key (lastpk)
// that was copied.  If so, only replication events < lastpk are applied.
// If the entry is nil, then copying of the table has not started yet. If so,
// no events are applied.
// The TablePlan built is a partial plan. The full plan for a table is built
// when we receive field information from events or rows sent by the source.
// buildExecutionPlan is the function that builds the full plan.
func buildReplicatorPlan(filter *binlogdatapb.Filter, colInfoMap map[string][]*ColumnInfo, copyState map[string]*sqltypes.Result, stats *binlogplayer.Stats) (*ReplicatorPlan, error) {
	plan := &ReplicatorPlan{
		VStreamFilter: &binlogdatapb.Filter{FieldEventMode: filter.FieldEventMode},
		TargetTables:  make(map[string]*TablePlan),
		TablePlans:    make(map[string]*TablePlan),
		ColInfoMap:    colInfoMap,
		stats:         stats,
	}
	for tableName := range colInfoMap {
		lastpk, ok := copyState[tableName]
		if ok && lastpk == nil {
			// Don't replicate uncopied tables.
			continue
		}
		rule, err := MatchTable(tableName, filter)
		if err != nil {
			return nil, err
		}
		if rule == nil {
			continue
		}
<<<<<<< HEAD
		tablePlan, err := buildTablePlan(tableName, rule.Filter, colInfoMap, lastpk, rule.ConvertCharset, stats)
=======
		tablePlan, err := buildTablePlan(tableName, rule.Filter, colInfoMap, lastpk, rule.ConvertEnumToText, stats)
>>>>>>> c5bdbc61
		if err != nil {
			return nil, err
		}
		if tablePlan == nil {
			// Table was excluded.
			continue
		}
		if dup, ok := plan.TablePlans[tablePlan.SendRule.Match]; ok {
			return nil, fmt.Errorf("more than one target for source table %s: %s and %s", tablePlan.SendRule.Match, dup.TargetName, tableName)
		}
		plan.VStreamFilter.Rules = append(plan.VStreamFilter.Rules, tablePlan.SendRule)
		plan.TargetTables[tableName] = tablePlan
		plan.TablePlans[tablePlan.SendRule.Match] = tablePlan
	}
	return plan, nil
}

// MatchTable is similar to tableMatches and buildPlan defined in vstreamer/planbuilder.go.
func MatchTable(tableName string, filter *binlogdatapb.Filter) (*binlogdatapb.Rule, error) {
	for _, rule := range filter.Rules {
		switch {
		case strings.HasPrefix(rule.Match, "/"):
			expr := strings.Trim(rule.Match, "/")
			result, err := regexp.MatchString(expr, tableName)
			if err != nil {
				return nil, err
			}
			if !result {
				continue
			}
			return rule, nil
		case tableName == rule.Match:
			return rule, nil
		}
	}
	return nil, nil
}

<<<<<<< HEAD
func buildTablePlan(tableName, filter string, colInfoMap map[string][]*ColumnInfo, lastpk *sqltypes.Result, convertCharset map[string](*binlogdatapb.CharsetConversion), stats *binlogplayer.Stats) (*TablePlan, error) {
=======
func buildTablePlan(tableName, filter string, colInfoMap map[string][]*ColumnInfo, lastpk *sqltypes.Result, enumTextMap map[string]string, stats *binlogplayer.Stats) (*TablePlan, error) {
>>>>>>> c5bdbc61
	query := filter
	// generate equivalent select statement if filter is empty or a keyrange.
	switch {
	case filter == "":
		buf := sqlparser.NewTrackedBuffer(nil)
		buf.Myprintf("select * from %v", sqlparser.NewTableIdent(tableName))
		query = buf.String()
	case key.IsKeyRange(filter):
		buf := sqlparser.NewTrackedBuffer(nil)
		buf.Myprintf("select * from %v where in_keyrange(%v)", sqlparser.NewTableIdent(tableName), sqlparser.NewStrLiteral(filter))
		query = buf.String()
	case filter == ExcludeStr:
		return nil, nil
	}
	sel, fromTable, err := analyzeSelectFrom(query)
	if err != nil {
		return nil, err
	}
	sendRule := &binlogdatapb.Rule{
		Match: fromTable,
	}

	enumValuesMap := map[string](map[string]string){}
	for k, v := range enumTextMap {
		tokensMap := schema.ParseEnumTokensMap(v)
		enumValuesMap[k] = tokensMap
	}

	if expr, ok := sel.SelectExprs[0].(*sqlparser.StarExpr); ok {
		// If it's a "select *", we return a partial plan, and complete
		// it when we get back field info from the stream.
		if len(sel.SelectExprs) != 1 {
			return nil, fmt.Errorf("unexpected: %v", sqlparser.String(sel))
		}
		if !expr.TableName.IsEmpty() {
			return nil, fmt.Errorf("unsupported qualifier for '*' expression: %v", sqlparser.String(expr))
		}
		sendRule.Filter = query
		tablePlan := &TablePlan{
<<<<<<< HEAD
			TargetName:     tableName,
			SendRule:       sendRule,
			Lastpk:         lastpk,
			Stats:          stats,
			ConvertCharset: convertCharset,
=======
			TargetName:    tableName,
			SendRule:      sendRule,
			Lastpk:        lastpk,
			Stats:         stats,
			EnumValuesMap: enumValuesMap,
>>>>>>> c5bdbc61
		}

		return tablePlan, nil
	}

	tpb := &tablePlanBuilder{
		name: sqlparser.NewTableIdent(tableName),
		sendSelect: &sqlparser.Select{
			From:  sel.From,
			Where: sel.Where,
		},
		selColumns: make(map[string]bool),
		lastpk:     lastpk,
		colInfos:   colInfoMap[tableName],
		stats:      stats,
	}

	if err := tpb.analyzeExprs(sel.SelectExprs); err != nil {
		return nil, err
	}
	// It's possible that the target table does not materialize all
	// the primary keys of the source table. In such situations,
	// we still have to be able to validate the incoming event
	// against the current lastpk. For this, we have to request
	// the missing columns so we can compare against those values.
	// If there is no lastpk to validate against, then we don't
	// care.
	if tpb.lastpk != nil {
		for _, f := range tpb.lastpk.Fields {
			tpb.addCol(sqlparser.NewColIdent(f.Name))
		}
	}
	if err := tpb.analyzeGroupBy(sel.GroupBy); err != nil {
		return nil, err
	}
	if err := tpb.analyzePK(colInfoMap); err != nil {
		return nil, err
	}

	// if there are no columns being selected the select expression can be empty, so we "select 1" so we have a valid
	// select to get a row back
	if len(tpb.sendSelect.SelectExprs) == 0 {
		tpb.sendSelect.SelectExprs = sqlparser.SelectExprs([]sqlparser.SelectExpr{
			&sqlparser.AliasedExpr{
				Expr: sqlparser.NewIntLiteral("1"),
			},
		})
	}
	sendRule.Filter = sqlparser.String(tpb.sendSelect)

	tablePlan := tpb.generate()
	tablePlan.SendRule = sendRule
<<<<<<< HEAD
	tablePlan.ConvertCharset = convertCharset
=======
	tablePlan.EnumValuesMap = enumValuesMap
>>>>>>> c5bdbc61
	return tablePlan, nil
}

func (tpb *tablePlanBuilder) generate() *TablePlan {
	refmap := make(map[string]bool)
	for _, cexpr := range tpb.pkCols {
		for k := range cexpr.references {
			refmap[k] = true
		}
	}
	if tpb.lastpk != nil {
		for _, f := range tpb.lastpk.Fields {
			refmap[f.Name] = true
		}
	}
	pkrefs := make([]string, 0, len(refmap))
	for k := range refmap {
		pkrefs = append(pkrefs, k)
	}
	sort.Strings(pkrefs)

	bvf := &bindvarFormatter{}

	fieldsToSkip := make(map[string]bool)
	for _, colInfo := range tpb.colInfos {
		if colInfo.IsGenerated {
			fieldsToSkip[colInfo.Name] = true
		}
	}

	return &TablePlan{
		TargetName:       tpb.name.String(),
		Lastpk:           tpb.lastpk,
		BulkInsertFront:  tpb.generateInsertPart(sqlparser.NewTrackedBuffer(bvf.formatter)),
		BulkInsertValues: tpb.generateValuesPart(sqlparser.NewTrackedBuffer(bvf.formatter), bvf),
		BulkInsertOnDup:  tpb.generateOnDupPart(sqlparser.NewTrackedBuffer(bvf.formatter)),
		Insert:           tpb.generateInsertStatement(),
		Update:           tpb.generateUpdateStatement(),
		Delete:           tpb.generateDeleteStatement(),
		PKReferences:     pkrefs,
		Stats:            tpb.stats,
		FieldsToSkip:     fieldsToSkip,
	}
}

func analyzeSelectFrom(query string) (sel *sqlparser.Select, from string, err error) {
	statement, err := sqlparser.Parse(query)
	if err != nil {
		return nil, "", err
	}
	sel, ok := statement.(*sqlparser.Select)
	if !ok {
		return nil, "", fmt.Errorf("unexpected: %v", sqlparser.String(statement))
	}
	if sel.Distinct {
		return nil, "", fmt.Errorf("unexpected: %v", sqlparser.String(sel))
	}
	if len(sel.From) > 1 {
		return nil, "", fmt.Errorf("unexpected: %v", sqlparser.String(sel))
	}
	node, ok := sel.From[0].(*sqlparser.AliasedTableExpr)
	if !ok {
		return nil, "", fmt.Errorf("unexpected: %v", sqlparser.String(sel))
	}
	fromTable := sqlparser.GetTableName(node.Expr)
	if fromTable.IsEmpty() {
		return nil, "", fmt.Errorf("unexpected: %v", sqlparser.String(sel))
	}
	return sel, fromTable.String(), nil
}

func (tpb *tablePlanBuilder) analyzeExprs(selExprs sqlparser.SelectExprs) error {
	for _, selExpr := range selExprs {
		cexpr, err := tpb.analyzeExpr(selExpr)
		if err != nil {
			return err
		}
		tpb.colExprs = append(tpb.colExprs, cexpr)
	}
	return nil
}

func (tpb *tablePlanBuilder) analyzeExpr(selExpr sqlparser.SelectExpr) (*colExpr, error) {
	aliased, ok := selExpr.(*sqlparser.AliasedExpr)
	if !ok {
		return nil, fmt.Errorf("unexpected: %v", sqlparser.String(selExpr))
	}
	as := aliased.As
	if as.IsEmpty() {
		// Require all non-trivial expressions to have an alias.
		if colAs, ok := aliased.Expr.(*sqlparser.ColName); ok && colAs.Qualifier.IsEmpty() {
			as = colAs.Name
		} else {
			return nil, fmt.Errorf("expression needs an alias: %v", sqlparser.String(aliased))
		}
	}
	cexpr := &colExpr{
		colName:    as,
		references: make(map[string]bool),
	}
	if expr, ok := aliased.Expr.(*sqlparser.ConvertUsingExpr); ok {
		selExpr := &sqlparser.ConvertUsingExpr{
			Type: "utf8mb4",
			Expr: &sqlparser.ColName{Name: as},
		}
		cexpr.expr = expr
		cexpr.operation = opExpr
		tpb.sendSelect.SelectExprs = append(tpb.sendSelect.SelectExprs, &sqlparser.AliasedExpr{Expr: selExpr, As: as})
		return cexpr, nil
	}
	if expr, ok := aliased.Expr.(*sqlparser.FuncExpr); ok {
		if expr.Distinct {
			return nil, fmt.Errorf("unexpected: %v", sqlparser.String(expr))
		}
		switch fname := expr.Name.Lowered(); fname {
		case "count":
			if _, ok := expr.Exprs[0].(*sqlparser.StarExpr); !ok {
				return nil, fmt.Errorf("only count(*) is supported: %v", sqlparser.String(expr))
			}
			cexpr.operation = opCount
			return cexpr, nil
		case "sum":
			if len(expr.Exprs) != 1 {
				return nil, fmt.Errorf("unexpected: %v", sqlparser.String(expr))
			}
			aInner, ok := expr.Exprs[0].(*sqlparser.AliasedExpr)
			if !ok {
				return nil, fmt.Errorf("unexpected: %v", sqlparser.String(expr))
			}
			innerCol, ok := aInner.Expr.(*sqlparser.ColName)
			if !ok {
				return nil, fmt.Errorf("unexpected: %v", sqlparser.String(expr))
			}
			if !innerCol.Qualifier.IsEmpty() {
				return nil, fmt.Errorf("unsupported qualifier for column: %v", sqlparser.String(innerCol))
			}
			cexpr.operation = opSum
			cexpr.expr = innerCol
			tpb.addCol(innerCol.Name)
			cexpr.references[innerCol.Name.Lowered()] = true
			return cexpr, nil
		case "keyspace_id":
			if len(expr.Exprs) != 0 {
				return nil, fmt.Errorf("unexpected: %v", sqlparser.String(expr))
			}
			tpb.sendSelect.SelectExprs = append(tpb.sendSelect.SelectExprs, &sqlparser.AliasedExpr{Expr: aliased.Expr})
			// The vstreamer responds with "keyspace_id" as the field name for this request.
			cexpr.expr = &sqlparser.ColName{Name: sqlparser.NewColIdent("keyspace_id")}
			return cexpr, nil
		}
	}
	err := sqlparser.Walk(func(node sqlparser.SQLNode) (kontinue bool, err error) {
		switch node := node.(type) {
		case *sqlparser.ColName:

			if !node.Qualifier.IsEmpty() {
				return false, fmt.Errorf("unsupported qualifier for column: %v", sqlparser.String(node))
			}
			tpb.addCol(node.Name)
			cexpr.references[node.Name.Lowered()] = true
		case *sqlparser.Subquery:
			return false, fmt.Errorf("unsupported subquery: %v", sqlparser.String(node))
		case *sqlparser.FuncExpr:
			// Other aggregates are not supported.
			if node.IsAggregate() {
				return false, fmt.Errorf("unexpected: %v", sqlparser.String(node))
			}
		}
		return true, nil
	}, aliased.Expr)
	if err != nil {
		return nil, err
	}
	cexpr.expr = aliased.Expr
	return cexpr, nil
}

// addCol adds the specified column to the send query
// if it's not already present.
func (tpb *tablePlanBuilder) addCol(ident sqlparser.ColIdent) {
	if tpb.selColumns[ident.Lowered()] {
		return
	}
	tpb.selColumns[ident.Lowered()] = true
	tpb.sendSelect.SelectExprs = append(tpb.sendSelect.SelectExprs, &sqlparser.AliasedExpr{
		Expr: &sqlparser.ColName{Name: ident},
	})
}

func (tpb *tablePlanBuilder) analyzeGroupBy(groupBy sqlparser.GroupBy) error {
	if groupBy == nil {
		// If there's no grouping, the it's an insertNormal.
		return nil
	}
	for _, expr := range groupBy {
		colname, ok := expr.(*sqlparser.ColName)
		if !ok {
			return fmt.Errorf("unexpected: %v", sqlparser.String(expr))
		}
		cexpr := tpb.findCol(colname.Name)
		if cexpr == nil {
			return fmt.Errorf("group by expression does not reference an alias in the select list: %v", sqlparser.String(expr))
		}
		if cexpr.operation != opExpr {
			return fmt.Errorf("group by expression is not allowed to reference an aggregate expression: %v", sqlparser.String(expr))
		}
		cexpr.isGrouped = true
	}
	// If all colExprs are grouped, then it's an insertIgnore.
	tpb.onInsert = insertIgnore
	for _, cExpr := range tpb.colExprs {
		if !cExpr.isGrouped {
			// If some colExprs are not grouped, then it's an insertOnDup.
			tpb.onInsert = insertOnDup
			break
		}
	}
	return nil
}

// analyzePK builds tpb.pkCols.
func (tpb *tablePlanBuilder) analyzePK(colInfoMap map[string][]*ColumnInfo) error {
	cols, ok := colInfoMap[tpb.name.String()]
	if !ok {
		return fmt.Errorf("table %s not found in schema", tpb.name)
	}
	for _, col := range cols {
		if !col.IsPK {
			continue
		}
		cexpr := tpb.findCol(sqlparser.NewColIdent(col.Name))
		if cexpr == nil {
			return fmt.Errorf("primary key column %v not found in select list", col)
		}
		if cexpr.operation != opExpr {
			return fmt.Errorf("primary key column %v is not allowed to reference an aggregate expression", col)
		}
		cexpr.isPK = true
		cexpr.dataType = col.DataType
		cexpr.columnType = col.ColumnType
		tpb.pkCols = append(tpb.pkCols, cexpr)
	}
	return nil
}

func (tpb *tablePlanBuilder) findCol(name sqlparser.ColIdent) *colExpr {
	for _, cexpr := range tpb.colExprs {
		if cexpr.colName.Equal(name) {
			return cexpr
		}
	}
	return nil
}

func (tpb *tablePlanBuilder) generateInsertStatement() *sqlparser.ParsedQuery {
	bvf := &bindvarFormatter{}
	buf := sqlparser.NewTrackedBuffer(bvf.formatter)

	tpb.generateInsertPart(buf)
	if tpb.lastpk == nil {
		// If there's no lastpk, generate straight values.
		buf.Myprintf(" values ", tpb.name)
		tpb.generateValuesPart(buf, bvf)
	} else {
		// If there is a lastpk, generate values as a select from dual
		// where the pks < lastpk
		tpb.generateSelectPart(buf, bvf)
	}
	tpb.generateOnDupPart(buf)

	return buf.ParsedQuery()
}

func (tpb *tablePlanBuilder) generateInsertPart(buf *sqlparser.TrackedBuffer) *sqlparser.ParsedQuery {
	if tpb.onInsert == insertIgnore {
		buf.Myprintf("insert ignore into %v(", tpb.name)
	} else {
		buf.Myprintf("insert into %v(", tpb.name)
	}
	separator := ""
	for _, cexpr := range tpb.colExprs {
		if tpb.isColumnGenerated(cexpr.colName) {
			continue
		}
		buf.Myprintf("%s%v", separator, cexpr.colName)
		separator = ","
	}
	buf.Myprintf(")", tpb.name)
	return buf.ParsedQuery()
}

func (tpb *tablePlanBuilder) generateValuesPart(buf *sqlparser.TrackedBuffer, bvf *bindvarFormatter) *sqlparser.ParsedQuery {
	bvf.mode = bvAfter
	separator := "("
	for _, cexpr := range tpb.colExprs {
		if tpb.isColumnGenerated(cexpr.colName) {
			continue
		}
		buf.Myprintf("%s", separator)
		separator = ","
		switch cexpr.operation {
		case opExpr:
			if cexpr.colType == querypb.Type_JSON {
				buf.Myprintf("convert(%v using utf8mb4)", cexpr.expr)
			} else {
				buf.Myprintf("%v", cexpr.expr)
			}
		case opCount:
			buf.WriteString("1")
		case opSum:
			// NULL values must be treated as 0 for SUM.
			buf.Myprintf("ifnull(%v, 0)", cexpr.expr)
		}
	}
	buf.Myprintf(")")
	return buf.ParsedQuery()
}

func (tpb *tablePlanBuilder) generateSelectPart(buf *sqlparser.TrackedBuffer, bvf *bindvarFormatter) *sqlparser.ParsedQuery {
	bvf.mode = bvAfter
	buf.WriteString(" select ")
	separator := ""
	for _, cexpr := range tpb.colExprs {
		if tpb.isColumnGenerated(cexpr.colName) {
			continue
		}
		buf.Myprintf("%s", separator)
		separator = ", "
		switch cexpr.operation {
		case opExpr:
			buf.Myprintf("%v", cexpr.expr)
		case opCount:
			buf.WriteString("1")
		case opSum:
			buf.Myprintf("ifnull(%v, 0)", cexpr.expr)
		}
	}
	buf.WriteString(" from dual where ")
	tpb.generatePKConstraint(buf, bvf)
	return buf.ParsedQuery()
}

func (tpb *tablePlanBuilder) generateOnDupPart(buf *sqlparser.TrackedBuffer) *sqlparser.ParsedQuery {
	if tpb.onInsert != insertOnDup {
		return nil
	}
	buf.Myprintf(" on duplicate key update ")
	separator := ""
	for _, cexpr := range tpb.colExprs {
		// We don't know of a use case where the group by columns
		// don't match the pk of a table. But we'll allow this,
		// and won't update the pk column with the new value if
		// this does happen. This can be revisited if there's
		// a legitimate use case in the future that demands
		// a different behavior. This rule is applied uniformly
		// for updates and deletes also.
		if cexpr.isGrouped || cexpr.isPK {
			continue
		}
		if tpb.isColumnGenerated(cexpr.colName) {
			continue
		}
		buf.Myprintf("%s%v=", separator, cexpr.colName)
		separator = ", "
		switch cexpr.operation {
		case opExpr:
			buf.Myprintf("values(%v)", cexpr.colName)
		case opCount:
			buf.Myprintf("%v+1", cexpr.colName)
		case opSum:
			buf.Myprintf("%v", cexpr.colName)
			buf.Myprintf("+ifnull(values(%v), 0)", cexpr.colName)
		}
	}
	return buf.ParsedQuery()
}

func (tpb *tablePlanBuilder) generateUpdateStatement() *sqlparser.ParsedQuery {
	if tpb.onInsert == insertIgnore {
		return tpb.generateInsertStatement()
	}
	bvf := &bindvarFormatter{}
	buf := sqlparser.NewTrackedBuffer(bvf.formatter)
	buf.Myprintf("update %v set ", tpb.name)
	separator := ""
	for _, cexpr := range tpb.colExprs {
		if cexpr.isGrouped || cexpr.isPK {
			continue
		}
		if tpb.isColumnGenerated(cexpr.colName) {
			continue
		}
		buf.Myprintf("%s%v=", separator, cexpr.colName)
		separator = ", "
		switch cexpr.operation {
		case opExpr:
			bvf.mode = bvAfter
			if cexpr.colType == querypb.Type_JSON {
				buf.Myprintf("convert(%v using utf8mb4)", cexpr.expr)
			} else {
				buf.Myprintf("%v", cexpr.expr)
			}
		case opCount:
			buf.Myprintf("%v", cexpr.colName)
		case opSum:
			buf.Myprintf("%v", cexpr.colName)
			bvf.mode = bvBefore
			buf.Myprintf("-ifnull(%v, 0)", cexpr.expr)
			bvf.mode = bvAfter
			buf.Myprintf("+ifnull(%v, 0)", cexpr.expr)
		}
	}
	tpb.generateWhere(buf, bvf)
	return buf.ParsedQuery()
}

func (tpb *tablePlanBuilder) generateDeleteStatement() *sqlparser.ParsedQuery {
	bvf := &bindvarFormatter{}
	buf := sqlparser.NewTrackedBuffer(bvf.formatter)
	switch tpb.onInsert {
	case insertNormal:
		buf.Myprintf("delete from %v", tpb.name)
		tpb.generateWhere(buf, bvf)
	case insertOnDup:
		bvf.mode = bvBefore
		buf.Myprintf("update %v set ", tpb.name)
		separator := ""
		for _, cexpr := range tpb.colExprs {
			if cexpr.isGrouped || cexpr.isPK {
				continue
			}
			buf.Myprintf("%s%v=", separator, cexpr.colName)
			separator = ", "
			switch cexpr.operation {
			case opExpr:
				buf.WriteString("null")
			case opCount:
				buf.Myprintf("%v-1", cexpr.colName)
			case opSum:
				buf.Myprintf("%v-ifnull(%v, 0)", cexpr.colName, cexpr.expr)
			}
		}
		tpb.generateWhere(buf, bvf)
	case insertIgnore:
		return nil
	}
	return buf.ParsedQuery()
}

func (tpb *tablePlanBuilder) generateWhere(buf *sqlparser.TrackedBuffer, bvf *bindvarFormatter) {
	buf.WriteString(" where ")
	bvf.mode = bvBefore
	separator := ""
	for _, cexpr := range tpb.pkCols {
		if _, ok := cexpr.expr.(*sqlparser.ColName); ok {
			buf.Myprintf("%s%v=", separator, cexpr.colName)
			buf.Myprintf("%v", cexpr.expr)
		} else {
			// Parenthesize non-trivial expressions.
			buf.Myprintf("%s%v=(", separator, cexpr.colName)
			buf.Myprintf("%v", cexpr.expr)
			buf.Myprintf(")")
		}
		separator = " and "
	}
	if tpb.lastpk != nil {
		buf.WriteString(" and ")
		tpb.generatePKConstraint(buf, bvf)
	}
}

func (tpb *tablePlanBuilder) getCharsetAndCollation(pkname string) (charSet string, collation string) {
	for _, colInfo := range tpb.colInfos {
		if colInfo.IsPK && strings.EqualFold(colInfo.Name, pkname) {
			if colInfo.CharSet != "" {
				charSet = fmt.Sprintf(" _%s ", colInfo.CharSet)
			}
			if colInfo.Collation != "" {
				collation = fmt.Sprintf(" COLLATE %s ", colInfo.Collation)
			}
		}
	}
	return charSet, collation
}

func (tpb *tablePlanBuilder) generatePKConstraint(buf *sqlparser.TrackedBuffer, bvf *bindvarFormatter) {
	type charSetCollation struct {
		charSet   string
		collation string
	}
	var charSetCollations []*charSetCollation
	separator := "("
	for _, pkname := range tpb.lastpk.Fields {
		charSet, collation := tpb.getCharsetAndCollation(pkname.Name)
		charSetCollations = append(charSetCollations, &charSetCollation{charSet: charSet, collation: collation})
		buf.Myprintf("%s%s%v%s", separator, charSet, &sqlparser.ColName{Name: sqlparser.NewColIdent(pkname.Name)}, collation)
		separator = ","
	}
	separator = ") <= ("
	for i, val := range tpb.lastpk.Rows[0] {
		buf.WriteString(separator)
		buf.WriteString(charSetCollations[i].charSet)
		separator = ","
		val.EncodeSQL(buf)
		buf.WriteString(charSetCollations[i].collation)
	}
	buf.WriteString(")")
}

func (tpb *tablePlanBuilder) isColumnGenerated(col sqlparser.ColIdent) bool {
	for _, colInfo := range tpb.colInfos {
		if col.EqualString(colInfo.Name) && colInfo.IsGenerated {
			return true
		}
	}
	return false
}

// bindvarFormatter is a dual mode formatter. Its behavior
// can be changed dynamically changed to generate bind vars
// for the 'before' row or 'after' row by setting its mode
// to 'bvBefore' or 'bvAfter'. For example, inserts will always
// use bvAfter, whereas deletes will always use bvBefore.
// For updates, values being set will use bvAfter, whereas
// the where clause will use bvBefore.
type bindvarFormatter struct {
	mode bindvarMode
}

type bindvarMode int

const (
	bvBefore = bindvarMode(iota)
	bvAfter
)

func (bvf *bindvarFormatter) formatter(buf *sqlparser.TrackedBuffer, node sqlparser.SQLNode) {
	if node, ok := node.(*sqlparser.ColName); ok {
		switch bvf.mode {
		case bvBefore:
			buf.WriteArg(":", "b_"+node.Name.String())
			return
		case bvAfter:
			buf.WriteArg(":", "a_"+node.Name.String())
			return
		}
	}
	node.Format(buf)
}<|MERGE_RESOLUTION|>--- conflicted
+++ resolved
@@ -143,11 +143,7 @@
 		if rule == nil {
 			continue
 		}
-<<<<<<< HEAD
-		tablePlan, err := buildTablePlan(tableName, rule.Filter, colInfoMap, lastpk, rule.ConvertCharset, stats)
-=======
-		tablePlan, err := buildTablePlan(tableName, rule.Filter, colInfoMap, lastpk, rule.ConvertEnumToText, stats)
->>>>>>> c5bdbc61
+		tablePlan, err := buildTablePlan(tableName, rule, colInfoMap, lastpk, stats)
 		if err != nil {
 			return nil, err
 		}
@@ -186,11 +182,8 @@
 	return nil, nil
 }
 
-<<<<<<< HEAD
-func buildTablePlan(tableName, filter string, colInfoMap map[string][]*ColumnInfo, lastpk *sqltypes.Result, convertCharset map[string](*binlogdatapb.CharsetConversion), stats *binlogplayer.Stats) (*TablePlan, error) {
-=======
-func buildTablePlan(tableName, filter string, colInfoMap map[string][]*ColumnInfo, lastpk *sqltypes.Result, enumTextMap map[string]string, stats *binlogplayer.Stats) (*TablePlan, error) {
->>>>>>> c5bdbc61
+func buildTablePlan(tableName string, rule *binlogdatapb.Rule, colInfoMap map[string][]*ColumnInfo, lastpk *sqltypes.Result, stats *binlogplayer.Stats) (*TablePlan, error) {
+	filter := rule.Filter
 	query := filter
 	// generate equivalent select statement if filter is empty or a keyrange.
 	switch {
@@ -214,7 +207,7 @@
 	}
 
 	enumValuesMap := map[string](map[string]string){}
-	for k, v := range enumTextMap {
+	for k, v := range rule.ConvertEnumToText {
 		tokensMap := schema.ParseEnumTokensMap(v)
 		enumValuesMap[k] = tokensMap
 	}
@@ -230,19 +223,12 @@
 		}
 		sendRule.Filter = query
 		tablePlan := &TablePlan{
-<<<<<<< HEAD
 			TargetName:     tableName,
 			SendRule:       sendRule,
 			Lastpk:         lastpk,
 			Stats:          stats,
-			ConvertCharset: convertCharset,
-=======
-			TargetName:    tableName,
-			SendRule:      sendRule,
-			Lastpk:        lastpk,
-			Stats:         stats,
-			EnumValuesMap: enumValuesMap,
->>>>>>> c5bdbc61
+			EnumValuesMap:  enumValuesMap,
+			ConvertCharset: rule.ConvertCharset,
 		}
 
 		return tablePlan, nil
@@ -295,11 +281,8 @@
 
 	tablePlan := tpb.generate()
 	tablePlan.SendRule = sendRule
-<<<<<<< HEAD
-	tablePlan.ConvertCharset = convertCharset
-=======
 	tablePlan.EnumValuesMap = enumValuesMap
->>>>>>> c5bdbc61
+	tablePlan.ConvertCharset = rule.ConvertCharset
 	return tablePlan, nil
 }
 
