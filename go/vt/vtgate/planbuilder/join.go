--- conflicted
+++ resolved
@@ -154,21 +154,12 @@
 }
 
 // Wireup2 implements the logicalPlan interface
-<<<<<<< HEAD
-func (jb *join) Wireup2(semTable *semantics.SemTable) error {
-	err := jb.Right.Wireup2(semTable)
-	if err != nil {
-		return err
-	}
-	return jb.Left.Wireup2(semTable)
-=======
 func (jb *join) WireupV4(semTable *semantics.SemTable) error {
 	err := jb.Right.WireupV4(semTable)
 	if err != nil {
 		return err
 	}
 	return jb.Left.WireupV4(semTable)
->>>>>>> 35e41cd7
 }
 
 // SupplyVar implements the logicalPlan interface
@@ -256,13 +247,8 @@
 }
 
 // Solves implements the logicalPlan interface
-<<<<<<< HEAD
-func (jb *join) Solves() semantics.TableSet {
-	return jb.Left.Solves().Merge(jb.Right.Solves())
-=======
 func (jb *join) ContainsTables() semantics.TableSet {
 	return jb.Left.ContainsTables().Merge(jb.Right.ContainsTables())
->>>>>>> 35e41cd7
 }
 
 // Inputs implements the logicalPlan interface
