--- conflicted
+++ resolved
@@ -2141,10 +2141,9 @@
 		input: "select a from x order by y union select a from c",
 		err:   "syntax error",
 	}, {
-<<<<<<< HEAD
 		input: "select `name`, numbers from (select * from users) as x()",
 		err:   "syntax error at position 57",
-=======
+  }, {
 		input: "select next 2 values from seq union select next value from seq",
 		err:   "syntax error at position 36 near 'union'",
 	}, {
@@ -2156,7 +2155,6 @@
 	}, {
 		input: "select 1, next value from seq",
 		err:   "syntax error",
->>>>>>> 1e12b5b4
 	}}
 
 	for _, tcase := range invalidSQL {
